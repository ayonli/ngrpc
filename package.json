{
  "name": "@ayonli/ngrpc",
<<<<<<< HEAD
  "version": "0.1.3",
  "description": "Make it easy to create clear, expressive and elegant gRPC based applications.",
  "main": "index",
=======
  "version": "0.2.0",
  "description": "Make it easy to create clear, expressive and elegant gRPC based microservices.",
  "main": "dist/index.js",
  "types": "index.ts",
>>>>>>> a5108cac
  "scripts": {
    "prepublishOnly": "tsc",
    "postpublish": "node postpublish.js",
    "test": "mocha"
  },
  "bin": {
    "ngrpc": "cli.js"
  },
  "engines": {
    "node": ">=14"
  },
  "repository": {
    "type": "git",
    "url": "git+https://github.com/ayonli/ngrpc.git"
  },
  "keywords": [
    "grpc"
  ],
  "author": "A-yon Lee <the@ayon.li>",
  "license": "MIT",
  "bugs": {
    "url": "https://github.com/ayonli/ngrpc/issues"
  },
  "homepage": "https://github.com/ayonli/ngrpc#readme",
  "dependencies": {
    "@ayonli/grpc-async": "^0.1.0",
    "@grpc/grpc-js": "^1.9.0",
    "@grpc/proto-loader": "^0.7.8",
    "js-magic": "^1.3.0",
    "lodash": "^4.17.21",
    "require-chain": "^2.1.0",
<<<<<<< HEAD
=======
    "source-map-support": "^0.5.21",
>>>>>>> a5108cac
    "string-hash": "^1.1.3"
  },
  "devDependencies": {
    "@ayonli/ngrpc": "file:../ngrpc",
    "@hyurl/utils": "^0.2.26",
    "@types/express": "^4.17.17",
    "@types/humanize-duration": "^3.27.1",
    "@types/lodash": "^4.14.197",
    "@types/mocha": "^10.0.1",
    "@types/node": "^20.5.9",
    "@types/source-map-support": "^0.5.7",
    "@types/string-hash": "^1.1.1",
    "dotry": "^1.4.0",
    "express": "^4.18.2",
    "mocha": "^10.2.0",
    "ts-node": "^10.9.1",
    "typescript": "^5.1.6"
  },
  "mocha": {
    "require": [
      "ts-node/register"
    ],
    "spec": [
      "*.test.ts",
      "**/*.test.ts"
    ]
  }
}<|MERGE_RESOLUTION|>--- conflicted
+++ resolved
@@ -1,15 +1,9 @@
 {
   "name": "@ayonli/ngrpc",
-<<<<<<< HEAD
-  "version": "0.1.3",
-  "description": "Make it easy to create clear, expressive and elegant gRPC based applications.",
-  "main": "index",
-=======
   "version": "0.2.0",
   "description": "Make it easy to create clear, expressive and elegant gRPC based microservices.",
   "main": "dist/index.js",
   "types": "index.ts",
->>>>>>> a5108cac
   "scripts": {
     "prepublishOnly": "tsc",
     "postpublish": "node postpublish.js",
@@ -41,10 +35,7 @@
     "js-magic": "^1.3.0",
     "lodash": "^4.17.21",
     "require-chain": "^2.1.0",
-<<<<<<< HEAD
-=======
     "source-map-support": "^0.5.21",
->>>>>>> a5108cac
     "string-hash": "^1.1.3"
   },
   "devDependencies": {
