--- conflicted
+++ resolved
@@ -5,13 +5,7 @@
 This package is written in and for both Node.js and Golang, and allowing them to work with each
 other seamlessly.
 
-<<<<<<< HEAD
-*NOTE: the NPM package only contains the minimal file base,*
-*[go to GitHub for this Doc](https://github.com/ayonli/ngrpc) and the related files.*
-*By combining these files, this project itself serves as an example of using NgRPC in real world.*
-=======
 *Windows OS is not yet supported but on the way to go.*
->>>>>>> a5108cac
 
 ## Install
 
@@ -143,24 +137,11 @@
         or `xds:` (in Node.js, make sure package
         [@grpc/grpc-js-xds](https://www.npmjs.com/package/@grpc/grpc-js-xds) is installed).
     - `serve` If this app is served by the NgRPC app server. If this property is `false`, that
-<<<<<<< HEAD
-        means the underlying services are served by another program. As we can see from the above
-        example, the `user-server` sets this property to `false`, because it's served in a
-        [`Golang` program](./main.go). If we take a look at the
-        [services.UserService](./services/UserService.ts), we will just see a very simple TypeScript
-        file that contains an abstract class.
-    - `services` The services served by this app. if we take a look at the
-        [services.ExampleService](./services/ExampleService.ts) and the
-        [services.PostService](./services/PostService.ts), we will see that they're very simple
-        TypeScript class files.
-    - `stdout` Log file used for stdout.
-=======
         means the app is served by other programs and we just connect to it.
     - `services` The services served by this app.
     - `entry` The entry file used to spawn apps.
         - During development, the entry filename shall be suffixed either by `.ts` or `.go`, when
         running the program, NgRPC automatically compiles the file when needed.
->>>>>>> a5108cac
 
         - In production, the entry filename shall the compiled file's name, which is suffixed by `.js`
         or has no suffix at all (for Golang, or `.exe` in Windows).
@@ -565,11 +546,7 @@
 services, we need to establish connection between the web server and the RPC servers, but we don't
 won't to serve any service in the web server.
 
-<<<<<<< HEAD
-The following app do not serve, but connects to all the services according to the configuration file.
-=======
 The following apps do not serve, but connect to all the services according to the configuration file.
->>>>>>> a5108cac
 We can do all the stuffs provided by NgRPC in the web server as we would in the RPC server,
 because all the differences between the gRPC client and the gRPC server are hidden behind the scene.
 
